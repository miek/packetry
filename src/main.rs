--- conflicted
+++ resolved
@@ -170,16 +170,10 @@
     let app_capture = capture.clone();
 
     if args.len() > 1 {
-<<<<<<< HEAD
-        let pcap_file = File::open(&args[1])?;
-        let pcap_reader = PcapReader::new(pcap_file)?;
-        let mut cap = capture.lock().or(Err(PacketryError::Lock))?;
-=======
         let file = File::open(&args[1])?;
         let reader = BufReader::new(file);
         let pcap_reader = PcapReader::new(reader)?;
-        let mut cap = capture.lock().ok().unwrap();
->>>>>>> e0d8f3a2
+        let mut cap = capture.lock().or(Err(PacketryError::Lock))?;
         for result in pcap_reader {
             match result {
                 Ok(packet) => {
